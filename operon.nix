--- conflicted
+++ resolved
@@ -27,14 +27,9 @@
     doctest
     eigen
     eve
-<<<<<<< HEAD
-    (fast-float.overrideAttrs({ version = "6.1.6"; }))
-    fmt
-=======
     fast-float
     fmt_11
     icu
->>>>>>> 8ecee341
     jemalloc
     cpptrace
     libassert
